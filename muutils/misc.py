--- conflicted
+++ resolved
@@ -25,21 +25,6 @@
 
     return obj
 
-
-<<<<<<< HEAD
-_SHORTEN_MAP: dict[int, str] = {
-    1e3: "K",
-    1e6: "M",
-    1e9: "B",
-    1e12: "t",
-    1e15: "q",
-    1e18: "Q",
-}
-
-_SHORTEN_TUPLES: tuple[tuple[int, str]] = sorted(
-    ((val, suffix) for val, suffix in _SHORTEN_MAP.items()),
-    key=lambda x: x[0],
-=======
 _SHORTEN_MAP: dict[int|float, str] = {
 	1e3: "K",
 	1e6: "M",
@@ -52,7 +37,6 @@
 _SHORTEN_TUPLES: list[tuple[int|float, str]] = sorted(
 	((val, suffix) for val, suffix in _SHORTEN_MAP.items()),
 	key = lambda x: x[0],
->>>>>>> dcb1d9e6
 )
 
 
