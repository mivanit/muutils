import os
import time
import threading
import sys
from functools import wraps
from typing import Callable, Any, Optional, TextIO, TypeVar, Sequence, Dict, Union

# Define a generic type for the decorated function
DecoratedFunction = TypeVar("DecoratedFunction", bound=Callable[..., Any])


# some of these from [cli-spinners](https://github.com/sindresorhus/cli-spinners), some from Claude 3.5 Sonnet
SPINNER_CHARS: Dict[str, Sequence[str]] = dict(
    default=["|", "/", "-", "\\"],
    dots=[".  ", ".. ", "..."],
    bars=["|  ", "|| ", "|||"],
    arrows=["<", "^", ">", "v"],
    arrows_2=["←", "↖", "↑", "↗", "→", "↘", "↓", "↙"],
    bouncing_bar=["[    ]", "[=   ]", "[==  ]", "[=== ]", "[ ===]", "[  ==]", "[   =]"],
    bouncing_ball=[
        "( ●    )",
        "(  ●   )",
        "(   ●  )",
        "(    ● )",
        "(     ●)",
        "(    ● )",
        "(   ●  )",
        "(  ●   )",
        "( ●    )",
        "(●     )",
    ],
    ooo=[".", "o", "O", "o"],
    braille=["⠋", "⠙", "⠹", "⠸", "⠼", "⠴", "⠦", "⠧", "⠇", "⠏"],
    clock=["🕛", "🕐", "🕑", "🕒", "🕓", "🕔", "🕕", "🕖", "🕗", "🕘", "🕙", "🕚"],
    hourglass=["⏳", "⌛"],
    square_corners=["◰", "◳", "◲", "◱"],
    triangle=["◢", "◣", "◤", "◥"],
    square_dot=[
        "⣷",
        "⣯",
        "⣟",
        "⡿",
        "⢿",
        "⣻",
        "⣽",
        "⣾",
    ],
    box_bounce=["▌", "▀", "▐", "▄"],
    hamburger=["☱", "☲", "☴"],
    earth=["🌍", "🌎", "🌏"],
    growing_dots=["⣀", "⣄", "⣤", "⣦", "⣶", "⣷", "⣿"],
    dice=["⚀", "⚁", "⚂", "⚃", "⚄", "⚅"],
    wifi=["▁", "▂", "▃", "▄", "▅", "▆", "▇", "█"],
    bounce=["⠁", "⠂", "⠄", "⠂"],
    arc=["◜", "◠", "◝", "◞", "◡", "◟"],
    toggle=["⊶", "⊷"],
    toggle2=["▫", "▪"],
    toggle3=["□", "■"],
    toggle4=["■", "□", "▪", "▫"],
    toggle5=["▮", "▯"],
    toggle7=["⦾", "⦿"],
    toggle8=["◍", "◌"],
    toggle9=["◉", "◎"],
    arrow2=["⬆️ ", "↗️ ", "➡️ ", "↘️ ", "⬇️ ", "↙️ ", "⬅️ ", "↖️ "],
    point=["∙∙∙", "●∙∙", "∙●∙", "∙∙●", "∙∙∙"],
    layer=["-", "=", "≡"],
    speaker=["🔈 ", "🔉 ", "🔊 ", "🔉 "],
    orangePulse=["🔸 ", "🔶 ", "🟠 ", "🟠 ", "🔷 "],
    bluePulse=["🔹 ", "🔷 ", "🔵 ", "🔵 ", "🔷 "],
    satellite_signal=["📡   ", "📡·  ", "📡·· ", "📡···", "📡 ··", "📡  ·"],
    rocket_orbit=["🌍🚀  ", "🌏 🚀 ", "🌎  🚀"],
    ogham=["ᚁ ", "ᚂ ", "ᚃ ", "ᚄ", "ᚅ"],
    eth=["᛫", "፡", "፥", "፤", "፧", "።", "፨"],
)

SPINNER_COMPLETE: Dict[str, str] = dict(
    default="#",
    dots="***",
    bars="|||",
    bouncing_bar="[====]",
    bouncing_ball="(●●●●●●)",
    braille="⣿",
    clock="✔️",
    hourglass="✔️",
    square_corners="◼",
    triangle="◆",
    square_dot="⣿",
    box_bounce="■",
    hamburger="☰",
    earth="✔️",
    growing_dots="⣿",
    dice="🎲",
    wifi="✔️",
    arc="○",
    toggle="-",
    toggle2="▪",
    toggle3="■",
    toggle4="■",
    toggle5="▮",
    toggle6="၀",
    toggle7="⦿",
    toggle8="◍",
    toggle9="◉",
    arrow2="➡️",
    point="●●●",
    layer="≡",
    speaker="🔊",
    orangePulse="🟠",
    bluePulse="🔵",
    satellite_signal="📡 ✔️ ",
    rocket_orbit="🌍  ✨",
    ogham="᚛᚜",
    eth="፠",
)


class Spinner:
    """displays a spinner, and optionally elapsed time and a mutable value while a function is running.

    # Parameters:
<<<<<<< HEAD
      - `spinner_chars : Union[str, Sequence[str]]`
      sequence of strings, or key to look up in `SPINNER_CHARS`, to use as the spinner characters
      (defaults to `"default"`)
      - `update_interval : float`
      how often to update the spinner display in seconds
      (defaults to `0.1`)
      - `spinner_complete : str`
      string to display when the spinner is complete
      (defaults to looking up `spinner_chars` in `SPINNER_COMPLETE` or `"#"`)
      - `initial_value : str`
      initial value to display with the spinner
      (defaults to `""`)
      - `message : str`
      message to display with the spinner
      (defaults to `""`)
      - `format_string : str`
      string to format the spinner with. must have `"\\r"` prepended to clear the line.
      allowed keys are `spinner`, `elapsed_time`, `message`, and `value`
      (defaults to `"\\r{spinner} ({elapsed_time:.2f}s) {message}{value}"`)
      - `output_stream : TextIO`
      stream to write the spinner to
      (defaults to `sys.stdout`)
=======
        - `spinner_chars : Union[str, Sequence[str]]`
        sequence of strings, or key to look up in `SPINNER_CHARS`, to use as the spinner characters
        (defaults to `"default"`)
        - `update_interval : float`
        how often to update the spinner display in seconds
        (defaults to `0.1`)
        - `spinner_complete : str`
        string to display when the spinner is complete
        (defaults to looking up `spinner_chars` in `SPINNER_COMPLETE` or `"#"`)
        - `initial_value : str`
        initial value to display with the spinner
        (defaults to `""`)
        - `message : str`
        message to display with the spinner
        (defaults to `""`)
        - `format_string : str`
        string to format the spinner with. must have `"\\r"` prepended to clear the line.
        allowed keys are `spinner`, `elapsed_time`, `message`, and `value`
        (defaults to `"\\r{spinner} ({elapsed_time:.2f}s) {message}{value}"`)
        - `output_stream : TextIO`
        stream to write the spinner to
        (defaults to `sys.stdout`)
        - `format_string_when_updated : Union[bool,str]`
        whether to use a different format string when the value is updated. if `True`, use the default format string with a newline appended. if a string, use that string. this is useful if you want update_value to print to console and be preserved.
        (defaults to `False`)
>>>>>>> 49e110fd

    # Methods:
    - `update_value(value: Any) -> None`
        update the current value displayed by the spinner

    # Usage:

    ## As a context manager:
    ```python
    with SpinnerContext() as sp:
        for i in range(1):
            time.sleep(0.1)
            spinner.update_value(f"Step {i+1}")
    ```

    ## As a decorator:
    ```python
    @spinner_decorator
    def long_running_function():
        for i in range(1):
            time.sleep(0.1)
            spinner.update_value(f"Step {i+1}")
        return "Function completed"
    ```
    """

    def __init__(
        self,
        *args,
        spinner_chars: Union[str, Sequence[str]] = "default",
        update_interval: float = 0.1,
        spinner_complete: Optional[str] = None,
        initial_value: str = "",
        message: str = "",
        format_string: str = "\r{spinner} ({elapsed_time:.2f}s) {message}{value}",
        output_stream: TextIO = sys.stdout,
        format_string_when_updated: Union[str, bool] = False,
        **kwargs: Any,
    ):
        if args:
            raise ValueError(f"Spinner does not accept positional arguments: {args}")
        if kwargs:
            raise ValueError(
                f"Spinner did not recognize these keyword arguments: {kwargs}"
            )

        # spinner display
        self.spinner_complete: str = (
            (
                # if None, use `spinner_chars` key as default
                SPINNER_COMPLETE.get(spinner_chars, "#")
                if isinstance(spinner_chars, str)
                else "#"
            )
            if spinner_complete is None
            # if not None, use the value provided
            else spinner_complete
        )
        self.spinner_chars: Sequence[str] = (
            SPINNER_CHARS[spinner_chars]
            if isinstance(spinner_chars, str)
            else spinner_chars
        )

        # special format string for when the value is updated
        self.format_string_when_updated: Optional[str] = None
        if format_string_when_updated is not False:
            if format_string_when_updated is True:
                # modify the default format string
                self.format_string_when_updated = format_string + "\n"
            elif isinstance(format_string_when_updated, str):
                # use the provided format string
                self.format_string_when_updated = format_string_when_updated
            else:
                raise TypeError(
                    f"format_string_when_updated must be a string or True, got {type(format_string_when_updated) = }{format_string_when_updated}"
                )

        # copy other kwargs
        self.update_interval: float = update_interval
        self.message: str = message
        self.current_value: Any = initial_value
        self.format_string: str = format_string
        self.output_stream: TextIO = output_stream

        # test out format string
        try:
            self.format_string.format(
                spinner=self.spinner_chars[0],
                elapsed_time=0.0,
                message=self.message,
                value=self.current_value,
            )
        except Exception as e:
            raise ValueError(
                f"Invalid format string: {format_string}. Must take keys 'spinner: str', 'elapsed_time: float', 'message: str', and 'value: Any'."
            ) from e

        # init
        self.start_time: float = 0
        self.stop_spinner: threading.Event = threading.Event()
        self.spinner_thread: Optional[threading.Thread] = None
        self.value_changed: bool = False
        self.term_width: int
        try:
            self.term_width = os.get_terminal_size().columns
        except OSError:
            self.term_width = 80

    def spin(self) -> None:
        "Function to run in a separate thread, displaying the spinner and optional information"
        i: int = 0
        while not self.stop_spinner.is_set():
            # get current spinner str
            spinner: str = self.spinner_chars[i % len(self.spinner_chars)]

            # args for display string
            display_parts: dict[str, Any] = dict(
                spinner=spinner,  # str
                elapsed_time=time.time() - self.start_time,  # float
                message=self.message,  # str
                value=self.current_value,  # Any, but will be formatted as str
            )

            # use the special one if needed
            format_str: str = self.format_string
            if self.value_changed and (self.format_string_when_updated is not None):
                self.value_changed = False
                format_str = self.format_string_when_updated

            # write and flush the display string
            output: str = format_str.format(**display_parts).ljust(self.term_width)
            self.output_stream.write(output)
            self.output_stream.flush()

            # wait for the next update
            time.sleep(self.update_interval)
            i += 1

    def update_value(self, value: Any) -> None:
        "Update the current value displayed by the spinner"
        self.current_value = value
        self.value_changed = True

    def start(self) -> None:
        "Start the spinner"
        self.start_time = time.time()
        self.spinner_thread = threading.Thread(target=self.spin)
        self.spinner_thread.start()

    def stop(self) -> None:
        "Stop the spinner"
        self.output_stream.write(
            self.format_string.format(
                spinner=self.spinner_complete,
                elapsed_time=time.time() - self.start_time,  # float
                message=self.message,  # str
                value=self.current_value,  # Any, but will be formatted as str
            ).ljust(self.term_width)
        )
        self.stop_spinner.set()
        if self.spinner_thread:
            self.spinner_thread.join()
        self.output_stream.write("\n")
        self.output_stream.flush()


class SpinnerContext(Spinner):
    "see `Spinner` for parameters"

    def __enter__(self) -> "SpinnerContext":
        self.start()
        return self

    def __exit__(self, exc_type: Any, exc_val: Any, exc_tb: Any) -> None:
        self.stop()


SpinnerContext.__doc__ = Spinner.__doc__


def spinner_decorator(
    *args,
    # passed to `Spinner.__init__`
    spinner_chars: Union[str, Sequence[str]] = "default",
    update_interval: float = 0.1,
    spinner_complete: Optional[str] = None,
    initial_value: str = "",
    message: str = "",
    format_string: str = "{spinner} ({elapsed_time:.2f}s) {message}{value}",
    output_stream: TextIO = sys.stdout,
    # new kwarg
    mutable_kwarg_key: Optional[str] = None,
    **kwargs,
) -> Callable[[DecoratedFunction], DecoratedFunction]:
    "see `Spinner` for parameters. Also takes `mutable_kwarg_key`, the keyword argument with which to pass `Spinner().update_value` to the decorated function."

    if len(args) > 1:
        raise ValueError(
            f"spinner_decorator does not accept positional arguments: {args}"
        )
    if kwargs:
        raise ValueError(
            f"spinner_decorator did not recognize these keyword arguments: {kwargs}"
        )

    def decorator(func: DecoratedFunction) -> DecoratedFunction:
        @wraps(func)
        def wrapper(*args: Any, **kwargs: Any) -> Any:
            spinner: Spinner = Spinner(
                spinner_chars=spinner_chars,
                update_interval=update_interval,
                spinner_complete=spinner_complete,
                initial_value=initial_value,
                message=message,
                format_string=format_string,
                output_stream=output_stream,
            )

            if mutable_kwarg_key:
                kwargs[mutable_kwarg_key] = spinner.update_value

            spinner.start()
            try:
                result: Any = func(*args, **kwargs)
            finally:
                spinner.stop()

            return result

        # TODO: fix this type ignore
        return wrapper  # type: ignore[return-value]

    if not args:
        # called as `@spinner_decorator(stuff)`
        return decorator
    else:
        # called as `@spinner_decorator` without parens
        return decorator(args[0])


spinner_decorator.__doc__ = Spinner.__doc__


class NoOpContextManager:
    """A context manager that does nothing."""

    def __init__(self, *args, **kwargs):
        pass

    def __enter__(self):
        return self

    def __exit__(self, exc_type, exc_value, traceback):
        pass<|MERGE_RESOLUTION|>--- conflicted
+++ resolved
@@ -118,56 +118,31 @@
     """displays a spinner, and optionally elapsed time and a mutable value while a function is running.
 
     # Parameters:
-<<<<<<< HEAD
-      - `spinner_chars : Union[str, Sequence[str]]`
-      sequence of strings, or key to look up in `SPINNER_CHARS`, to use as the spinner characters
-      (defaults to `"default"`)
-      - `update_interval : float`
-      how often to update the spinner display in seconds
-      (defaults to `0.1`)
-      - `spinner_complete : str`
-      string to display when the spinner is complete
-      (defaults to looking up `spinner_chars` in `SPINNER_COMPLETE` or `"#"`)
-      - `initial_value : str`
-      initial value to display with the spinner
-      (defaults to `""`)
-      - `message : str`
-      message to display with the spinner
-      (defaults to `""`)
-      - `format_string : str`
-      string to format the spinner with. must have `"\\r"` prepended to clear the line.
-      allowed keys are `spinner`, `elapsed_time`, `message`, and `value`
-      (defaults to `"\\r{spinner} ({elapsed_time:.2f}s) {message}{value}"`)
-      - `output_stream : TextIO`
-      stream to write the spinner to
-      (defaults to `sys.stdout`)
-=======
-        - `spinner_chars : Union[str, Sequence[str]]`
-        sequence of strings, or key to look up in `SPINNER_CHARS`, to use as the spinner characters
-        (defaults to `"default"`)
-        - `update_interval : float`
-        how often to update the spinner display in seconds
-        (defaults to `0.1`)
-        - `spinner_complete : str`
-        string to display when the spinner is complete
-        (defaults to looking up `spinner_chars` in `SPINNER_COMPLETE` or `"#"`)
-        - `initial_value : str`
-        initial value to display with the spinner
-        (defaults to `""`)
-        - `message : str`
-        message to display with the spinner
-        (defaults to `""`)
-        - `format_string : str`
-        string to format the spinner with. must have `"\\r"` prepended to clear the line.
-        allowed keys are `spinner`, `elapsed_time`, `message`, and `value`
-        (defaults to `"\\r{spinner} ({elapsed_time:.2f}s) {message}{value}"`)
-        - `output_stream : TextIO`
-        stream to write the spinner to
-        (defaults to `sys.stdout`)
-        - `format_string_when_updated : Union[bool,str]`
-        whether to use a different format string when the value is updated. if `True`, use the default format string with a newline appended. if a string, use that string. this is useful if you want update_value to print to console and be preserved.
-        (defaults to `False`)
->>>>>>> 49e110fd
+    - `spinner_chars : Union[str, Sequence[str]]`
+    sequence of strings, or key to look up in `SPINNER_CHARS`, to use as the spinner characters
+    (defaults to `"default"`)
+    - `update_interval : float`
+    how often to update the spinner display in seconds
+    (defaults to `0.1`)
+    - `spinner_complete : str`
+    string to display when the spinner is complete
+    (defaults to looking up `spinner_chars` in `SPINNER_COMPLETE` or `"#"`)
+    - `initial_value : str`
+    initial value to display with the spinner
+    (defaults to `""`)
+    - `message : str`
+    message to display with the spinner
+    (defaults to `""`)
+    - `format_string : str`
+    string to format the spinner with. must have `"\\r"` prepended to clear the line.
+    allowed keys are `spinner`, `elapsed_time`, `message`, and `value`
+    (defaults to `"\\r{spinner} ({elapsed_time:.2f}s) {message}{value}"`)
+    - `output_stream : TextIO`
+    stream to write the spinner to
+    (defaults to `sys.stdout`)
+    - `format_string_when_updated : Union[bool,str]`
+    whether to use a different format string when the value is updated. if `True`, use the default format string with a newline appended. if a string, use that string. this is useful if you want update_value to print to console and be preserved.
+    (defaults to `False`)
 
     # Methods:
     - `update_value(value: Any) -> None`
